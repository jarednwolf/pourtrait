"use client"
import React, { useCallback } from 'react'
import { Card, CardHeader, CardTitle, CardContent } from '@/components/ui/Card'
import { Icon } from '@/components/ui/Icon'
import { Button } from '@/components/ui/Button'
import { track } from '@/lib/utils/track'
import { useImpression } from '@/hooks/useImpression'

export function AlertsPanel() {
  const onImpress = useCallback(() => track('panel_impression', { panel: 'Alerts' }), [])
  const ref = useImpression({ onImpress })
  return (
<<<<<<< HEAD
    <Card className="h-full" ref={ref as any} role="region" aria-labelledby="alerts-heading">
=======
    <Card className="h-full" ref={ref} role="region" aria-labelledby="alerts-heading">
>>>>>>> dea0b338
      <CardHeader className="p-5">
        <CardTitle id="alerts-heading" className="flex items-center text-heading-3">
          <Icon name="bell" className="w-5 h-5 mr-2 text-primary" aria-hidden="true" />
          Alerts
        </CardTitle>
      </CardHeader>
      <CardContent className="p-5 pt-0">
        <div className="text-sm text-gray-700">No alerts yet — add bottles to see drink‑window reminders.</div>
        <div className="mt-3">
          <Button asChild size="sm" className="min-w-[128px]" variant="outline"><a href="/inventory?action=add" aria-label="Add your first bottle" onClick={() => track('dashboard_alerts_add_clicked')}>Add your first bottle</a></Button>
        </div>
      </CardContent>
    </Card>
  )
}

<|MERGE_RESOLUTION|>--- conflicted
+++ resolved
@@ -10,11 +10,7 @@
   const onImpress = useCallback(() => track('panel_impression', { panel: 'Alerts' }), [])
   const ref = useImpression({ onImpress })
   return (
-<<<<<<< HEAD
-    <Card className="h-full" ref={ref as any} role="region" aria-labelledby="alerts-heading">
-=======
     <Card className="h-full" ref={ref} role="region" aria-labelledby="alerts-heading">
->>>>>>> dea0b338
       <CardHeader className="p-5">
         <CardTitle id="alerts-heading" className="flex items-center text-heading-3">
           <Icon name="bell" className="w-5 h-5 mr-2 text-primary" aria-hidden="true" />

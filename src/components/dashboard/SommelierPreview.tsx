--- conflicted
+++ resolved
@@ -27,11 +27,7 @@
   const onImpress = useCallback(() => track('panel_impression', { panel: 'SommelierPreview' }), [])
   const ref = useImpression({ onImpress })
   return (
-<<<<<<< HEAD
-    <Card className="h-full" ref={ref as any} role="region" aria-labelledby="sommelier-heading">
-=======
     <Card className="h-full" ref={ref} role="region" aria-labelledby="sommelier-heading">
->>>>>>> dea0b338
       <CardHeader className="p-5">
         <CardTitle id="sommelier-heading" className="flex items-center text-heading-3">
           <Icon name="chat-bubble-left" className="w-5 h-5 mr-2 text-primary" aria-hidden="true" />
@@ -39,9 +35,6 @@
         </CardTitle>
       </CardHeader>
       <CardContent className="p-5 pt-0">
-<<<<<<< HEAD
-        <div className="text-sm text-gray-700">Ask what pairs with tonight’s dinner.</div>
-=======
         <div className="text-sm text-gray-700">Ask pairing or purchase advice—any time.</div>
         <div className="mt-3 flex flex-wrap gap-2">
           {totalWines > 0 && (
@@ -59,7 +52,6 @@
             <a href={`/chat?q=${encodeURIComponent('Find great wines under $25 that match my taste')}&send=1`} aria-label="Ask for wines under $25">Under $25</a>
           </Button>
         </div>
->>>>>>> dea0b338
         <div className="mt-3">
           <Button asChild size="sm" className="min-w-[128px]"><a href="/chat?q=I%27m%20cooking%20salmon%20tonight%20%E2%80%94%20what%20pairs%20well%3F&send=1" aria-label="Ask a question">Ask a question</a></Button>
         </div>

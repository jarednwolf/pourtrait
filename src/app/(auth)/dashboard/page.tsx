import React from 'react'
import { ProtectedRoute } from '@/components/auth/ProtectedRoute'
import { track } from '@/lib/utils/track'
<<<<<<< HEAD
import { AlertsPanel as AlertsPanelComponent } from '@/components/dashboard/AlertsPanel'
import { SommelierPreview as SommelierPreviewComponent } from '@/components/dashboard/SommelierPreview'
import { ExplorationPanel as ExplorationPanelComponent } from '@/components/dashboard/ExplorationPanel'
import { TasteProfilePanel } from '@/components/dashboard/TasteProfilePanel'
=======
import { SommChatPanel } from '@/components/dashboard/SommChatPanel'
import { MyCellarPanel } from '@/components/dashboard/MyCellarPanel'
import { YourPourtraitPanel } from '@/components/dashboard/YourPourtraitPanel'
import { PrimaryActionRow } from '@/components/dashboard/PrimaryActionRow'
import { WhatsNewTip } from '@/components/dashboard/WhatsNewTip'
import { DashboardHeaderInfo } from '@/components/dashboard/DashboardHeaderInfo'
>>>>>>> dea0b338

export default function DashboardPage() {
  return (
    <ProtectedRoute>
      <div className="mx-auto max-w-6xl px-4 py-6 sm:py-6">
        <DashboardHeaderInfo />
        <div className="mt-4">
          <PrimaryActionRow />
        </div>
        <div className="mt-2">
          <WhatsNewTip />
        </div>
        {/* Analytics: dashboard viewed */}
        {/* Fire analytics without rendering junk nodes */}
        {typeof window !== 'undefined' ? (track('dashboard_viewed'), null) : null}
<<<<<<< HEAD
        <div className="mt-6 grid grid-cols-1 md:grid-cols-12 gap-4 items-stretch" aria-label="Dashboard panels">
          <Card className="h-full md:col-span-6 lg:col-span-3">
            <CardHeader className="p-5">
              <CardTitle className="flex items-center text-heading-3">
                <Icon name="sparkles" className="w-5 h-5 mr-2 text-primary" aria-hidden="true" />
                Tonight’s Pick
              </CardTitle>
            </CardHeader>
            <CardContent className="p-5 pt-0">
              <div className="text-sm text-gray-700">We’ll recommend a bottle you’ll love.</div>
              <div className="mt-3">
                <Button asChild size="sm"><a href="/chat?q=What%20should%20I%20drink%20tonight%3F&send=1">Ask now</a></Button>
              </div>
            </CardContent>
          </Card>

          <div className="md:col-span-6 lg:col-span-3">
            <TasteProfilePanel />
          </div>

          <Card className="h-full md:col-span-6 lg:col-span-3">
            <CardHeader className="p-5">
              <CardTitle className="flex items-center text-heading-3">
                <Icon name="grid" className="w-5 h-5 mr-2 text-primary" aria-hidden="true" />
                My Cellar
              </CardTitle>
            </CardHeader>
            <CardContent className="p-5 pt-0">
              <div className="text-sm text-gray-700">0 bottles • 0 ready to drink</div>
              <div className="mt-3 flex gap-2">
                <Button asChild size="sm" variant="outline"><a href="/inventory">View inventory</a></Button>
                <Button asChild size="sm"><a href="/import">Import CSV</a></Button>
              </div>
            </CardContent>
          </Card>

          <div className="md:col-span-6 lg:col-span-3">
            <SommelierPreviewComponent />
          </div>

          <div className="md:col-span-6 lg:col-span-3">
            <AlertsPanelComponent />
          </div>

          <div className="md:col-span-6 lg:col-span-3">
            <ExplorationPanelComponent />
          </div>

          <Card className="h-full md:col-span-6 lg:col-span-3">
            <CardHeader className="p-5">
              <CardTitle className="flex items-center text-heading-3">
                <Icon name="user" className="w-5 h-5 mr-2 text-primary" aria-hidden="true" />
                Profile insights
              </CardTitle>
            </CardHeader>
            <CardContent className="p-5 pt-0">
              <div className="text-sm text-gray-700">See your palate balance and style levers.</div>
              <div className="mt-3">
                <Button asChild size="sm"><a href="/profile">View</a></Button>
              </div>
            </CardContent>
          </Card>
=======
        <div className="mt-5 grid grid-cols-1 md:grid-cols-12 gap-4 items-stretch" aria-label="Dashboard panels">
          <div className="md:col-span-6 lg:col-span-4">
            <SommChatPanel />
          </div>
          <div className="md:col-span-6 lg:col-span-4">
            <MyCellarPanel />
          </div>
          <div className="md:col-span-6 lg:col-span-4">
            <YourPourtraitPanel />
          </div>
>>>>>>> dea0b338
        </div>
      </div>
    </ProtectedRoute>
  )
}

<|MERGE_RESOLUTION|>--- conflicted
+++ resolved
@@ -1,19 +1,12 @@
 import React from 'react'
 import { ProtectedRoute } from '@/components/auth/ProtectedRoute'
 import { track } from '@/lib/utils/track'
-<<<<<<< HEAD
-import { AlertsPanel as AlertsPanelComponent } from '@/components/dashboard/AlertsPanel'
-import { SommelierPreview as SommelierPreviewComponent } from '@/components/dashboard/SommelierPreview'
-import { ExplorationPanel as ExplorationPanelComponent } from '@/components/dashboard/ExplorationPanel'
-import { TasteProfilePanel } from '@/components/dashboard/TasteProfilePanel'
-=======
 import { SommChatPanel } from '@/components/dashboard/SommChatPanel'
 import { MyCellarPanel } from '@/components/dashboard/MyCellarPanel'
 import { YourPourtraitPanel } from '@/components/dashboard/YourPourtraitPanel'
 import { PrimaryActionRow } from '@/components/dashboard/PrimaryActionRow'
 import { WhatsNewTip } from '@/components/dashboard/WhatsNewTip'
 import { DashboardHeaderInfo } from '@/components/dashboard/DashboardHeaderInfo'
->>>>>>> dea0b338
 
 export default function DashboardPage() {
   return (
@@ -29,70 +22,6 @@
         {/* Analytics: dashboard viewed */}
         {/* Fire analytics without rendering junk nodes */}
         {typeof window !== 'undefined' ? (track('dashboard_viewed'), null) : null}
-<<<<<<< HEAD
-        <div className="mt-6 grid grid-cols-1 md:grid-cols-12 gap-4 items-stretch" aria-label="Dashboard panels">
-          <Card className="h-full md:col-span-6 lg:col-span-3">
-            <CardHeader className="p-5">
-              <CardTitle className="flex items-center text-heading-3">
-                <Icon name="sparkles" className="w-5 h-5 mr-2 text-primary" aria-hidden="true" />
-                Tonight’s Pick
-              </CardTitle>
-            </CardHeader>
-            <CardContent className="p-5 pt-0">
-              <div className="text-sm text-gray-700">We’ll recommend a bottle you’ll love.</div>
-              <div className="mt-3">
-                <Button asChild size="sm"><a href="/chat?q=What%20should%20I%20drink%20tonight%3F&send=1">Ask now</a></Button>
-              </div>
-            </CardContent>
-          </Card>
-
-          <div className="md:col-span-6 lg:col-span-3">
-            <TasteProfilePanel />
-          </div>
-
-          <Card className="h-full md:col-span-6 lg:col-span-3">
-            <CardHeader className="p-5">
-              <CardTitle className="flex items-center text-heading-3">
-                <Icon name="grid" className="w-5 h-5 mr-2 text-primary" aria-hidden="true" />
-                My Cellar
-              </CardTitle>
-            </CardHeader>
-            <CardContent className="p-5 pt-0">
-              <div className="text-sm text-gray-700">0 bottles • 0 ready to drink</div>
-              <div className="mt-3 flex gap-2">
-                <Button asChild size="sm" variant="outline"><a href="/inventory">View inventory</a></Button>
-                <Button asChild size="sm"><a href="/import">Import CSV</a></Button>
-              </div>
-            </CardContent>
-          </Card>
-
-          <div className="md:col-span-6 lg:col-span-3">
-            <SommelierPreviewComponent />
-          </div>
-
-          <div className="md:col-span-6 lg:col-span-3">
-            <AlertsPanelComponent />
-          </div>
-
-          <div className="md:col-span-6 lg:col-span-3">
-            <ExplorationPanelComponent />
-          </div>
-
-          <Card className="h-full md:col-span-6 lg:col-span-3">
-            <CardHeader className="p-5">
-              <CardTitle className="flex items-center text-heading-3">
-                <Icon name="user" className="w-5 h-5 mr-2 text-primary" aria-hidden="true" />
-                Profile insights
-              </CardTitle>
-            </CardHeader>
-            <CardContent className="p-5 pt-0">
-              <div className="text-sm text-gray-700">See your palate balance and style levers.</div>
-              <div className="mt-3">
-                <Button asChild size="sm"><a href="/profile">View</a></Button>
-              </div>
-            </CardContent>
-          </Card>
-=======
         <div className="mt-5 grid grid-cols-1 md:grid-cols-12 gap-4 items-stretch" aria-label="Dashboard panels">
           <div className="md:col-span-6 lg:col-span-4">
             <SommChatPanel />
@@ -103,7 +32,6 @@
           <div className="md:col-span-6 lg:col-span-4">
             <YourPourtraitPanel />
           </div>
->>>>>>> dea0b338
         </div>
       </div>
     </ProtectedRoute>

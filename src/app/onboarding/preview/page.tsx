--- conflicted
+++ resolved
@@ -76,11 +76,6 @@
           body: JSON.stringify({ experience: exp, freeTextAnswers })
         })
         if (!res.ok) {
-<<<<<<< HEAD
-          const errText = await res.text().catch(() => '')
-          track('preview_map_failed', { status: res.status, body: errText?.slice?.(0, 200) })
-          setError('We could not generate your preview right now. Please retry.')
-=======
           let errText = ''
           try { errText = await res.text() } catch {}
           track('preview_map_failed', { status: res.status, body: errText?.slice?.(0, 400) })
@@ -102,7 +97,6 @@
           } else {
             setError('We could not generate your preview right now. Please retry.')
           }
->>>>>>> dea0b338
           return
         }
         const { data } = await res.json()
